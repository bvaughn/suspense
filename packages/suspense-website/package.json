{
  "name": "suspense-website",
  "version": "0.0.1",
  "private": true,
  "scripts": {
    "build": "parcel build 'index.html'",
    "kill-port": "kill-port ${PORT:-1234}",
    "test": "",
    "watch": "parcel 'index.html'"
  },
  "devDependencies": {
    "@types/lodash.shuffle": "^4.2.7",
    "kill-port": "latest"
  },
  "dependencies": {
    "@codemirror/lang-css": "latest",
    "@codemirror/lang-html": "latest",
    "@codemirror/lang-javascript": "latest",
    "@codemirror/lang-markdown": "latest",
    "@codemirror/language": "latest",
    "@codemirror/state": "latest",
    "@lezer/highlight": "latest",
    "extra-bigint": "^1.1.10",
    "localforage": "latest",
    "lodash.shuffle": "^4.2.0",
    "match-sorter": "latest",
<<<<<<< HEAD
    "playwright": "latest",
    "react": "experimental",
    "react-dom": "experimental",
=======
    "react": "latest",
    "react-dom": "latest",
>>>>>>> dbbbb984
    "react-router-dom": "latest",
    "react-virtualized-auto-sizer": "latest",
    "sort-by": "latest",
    "suspense": "workspace:^"
  }
}<|MERGE_RESOLUTION|>--- conflicted
+++ resolved
@@ -24,14 +24,8 @@
     "localforage": "latest",
     "lodash.shuffle": "^4.2.0",
     "match-sorter": "latest",
-<<<<<<< HEAD
-    "playwright": "latest",
     "react": "experimental",
     "react-dom": "experimental",
-=======
-    "react": "latest",
-    "react-dom": "latest",
->>>>>>> dbbbb984
     "react-router-dom": "latest",
     "react-virtualized-auto-sizer": "latest",
     "sort-by": "latest",
