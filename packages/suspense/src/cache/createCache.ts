--- conflicted
+++ resolved
@@ -4,7 +4,7 @@
 import {
   Cache,
   CacheLoadOptions,
-  Cacher,
+  CacheMap,
   PendingRecord,
   Record,
   ResolvedRecord,
@@ -20,34 +20,30 @@
   isResolvedRecord,
 } from "../utils/isRecordStatus";
 import { defaultGetKey } from "../utils/defaultGetKey";
-<<<<<<< HEAD
 import { defaultGetCache } from "../utils/defaultGetCache";
-=======
 import {
   createPendingRecord,
   createResolvedRecord,
   updateRecordToRejected,
   updateRecordToResolved,
 } from "../utils/Record";
->>>>>>> 7751db8f
 
 export type InternalCache<Params extends Array<any>, Value> = Cache<
   Params,
   Value
 > & {
-  __backupRecordMap: Cacher<string, Record<Value>>;
-  __createRecordMap: () => Cacher<string, Record<Value>>;
+  __backupRecordMap: CacheMap<string, Record<Value>>;
+  __createRecordMap: () => CacheMap<string, Record<Value>>;
   __getKey: (...params: Params) => string;
   __mutationAbortControllerMap: Map<string, AbortController>;
   __notifySubscribers: (...params: Params) => void;
-  __useWeakRef: boolean;
 };
 
 export type CreateCacheOptions<Params extends Array<any>, Value> = {
   config?: {
     getCache?: <Value>(
       onEviction: (key: string) => void
-    ) => Cacher<string, Value>;
+    ) => CacheMap<string, Value>;
   };
   debugLabel?: string;
   getKey?: (...params: Params) => string;
@@ -140,10 +136,7 @@
     const cacheKey = getKey(...params);
     const recordMap = getCacheForType(createRecordMap);
 
-    const record: ResolvedRecord<Value> = createResolvedRecord(
-      value,
-      useWeakRef
-    );
+    const record: ResolvedRecord<Value> = createResolvedRecord(value);
 
     debugLogInDev("cache()", params, value);
 
@@ -210,18 +203,7 @@
         debugLabel ? `${debugLabel} ${cacheKey}}` : cacheKey
       );
 
-<<<<<<< HEAD
-      record = {
-        data: {
-          abortController,
-          deferred,
-          status: STATUS_PENDING,
-        },
-      };
-=======
       record = createPendingRecord<Value>(deferred, abortController);
->>>>>>> 7751db8f
-
       backupRecordMap.set(cacheKey, record);
       recordMap.set(cacheKey, record);
 
@@ -246,6 +228,14 @@
 
     if (!record) {
       return STATUS_NOT_FOUND;
+    } else if (isResolvedRecord(record)) {
+      try {
+        readRecordValueThrowsIfSilentlyEvicted(record);
+      } catch (error) {
+        evict(...params);
+
+        return STATUS_NOT_FOUND;
+      }
     }
 
     return record.data.status;
@@ -260,7 +250,7 @@
     } else if (isRejectedRecord(record)) {
       throw record.data.error;
     } else if (isResolvedRecord(record)) {
-      return readRecordValue(record);
+      return readRecordValueThrowsIfSilentlyEvicted(record);
     } else {
       throw Error(`Record found with status "${record.data.status}"`);
     }
@@ -270,7 +260,9 @@
     const cacheKey = getKey(...params);
     const record = backupRecordMap.get(cacheKey);
     if (record && isResolvedRecord(record)) {
-      return readRecordValue(record);
+      try {
+        return readRecordValueThrowsIfSilentlyEvicted(record);
+      } catch {}
     }
   }
 
@@ -293,7 +285,14 @@
     if (isPendingRecord(record)) {
       return record.data.deferred.promise;
     } else if (isResolvedRecord(record)) {
-      return readRecordValue(record);
+      try {
+        return readRecordValueThrowsIfSilentlyEvicted(record);
+      } catch (error) {
+        // If the value has been garbage collected since we last read it,
+        // Delete the record and try again.
+        evict(...params);
+        return readAsync(...params);
+      }
     } else {
       throw record.data.error;
     }
@@ -304,7 +303,14 @@
     if (isPendingRecord(record)) {
       throw record.data.deferred.promise;
     } else if (isResolvedRecord(record)) {
-      return readRecordValue(record);
+      try {
+        return readRecordValueThrowsIfSilentlyEvicted(record);
+      } catch (error) {
+        // If the value has been garbage collected since we last read it,
+        // Delete the record and try again.
+        evict(...params);
+        return read(...params);
+      }
     } else {
       throw record.data.error;
     }
@@ -337,7 +343,7 @@
         : valueOrPromiseLike;
 
       if (!abortSignal.aborted) {
-        updateRecordToResolved(record, value, useWeakRef);
+        updateRecordToResolved(record, value);
 
         deferred.resolve(value);
       }
@@ -354,8 +360,14 @@
     }
   }
 
-  function readRecordValue(record: ResolvedRecord<Value>): Value {
-    return record.data.value;
+  function readRecordValueThrowsIfSilentlyEvicted(
+    record: ResolvedRecord<Value>
+  ): Value {
+    const { value } = record.data;
+    if (value == null) {
+      throw Error("Value was silently evicted");
+    }
+    return value;
   }
 
   function subscribeToStatus(
@@ -385,18 +397,6 @@
     }
   }
 
-<<<<<<< HEAD
-  function writeResolvedRecordData<Value>(
-    value: Value
-  ): ResolvedRecordData<Value> {
-    return {
-      status: STATUS_RESOLVED,
-      value,
-    };
-  }
-
-=======
->>>>>>> 7751db8f
   const value: InternalCache<Params, Value> = {
     // Internal API (used by useCacheMutation)
     __backupRecordMap: backupRecordMap,
@@ -404,7 +404,6 @@
     __getKey: getKey,
     __mutationAbortControllerMap: mutationAbortControllerMap,
     __notifySubscribers: notifySubscribers,
-    __useWeakRef: useWeakRef,
 
     // Public API
     abort,
