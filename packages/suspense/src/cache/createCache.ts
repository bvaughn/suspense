import { unstable_getCacheForType as getCacheForType } from "react";
import {
  STATUS_NOT_STARTED,
  STATUS_PENDING,
  STATUS_REJECTED,
  STATUS_RESOLVED,
} from "../constants";
import { createDeferred } from "../utils/createDeferred";
import {
  Cache,
  CacheLoadOptions,
  Record,
  Status,
  StatusCallback,
  Thenable,
  UnsubscribeCallback,
} from "../types";
import { assertPendingRecord } from "../utils/assertPendingRecord";
import { isThenable } from "../utils/isThenable";
import { isPendingRecord } from "../utils/isPendingRecord";
import { WeakRefMap } from "../utils/WeakRefMap";

export type CreateCacheOptions<Params extends Array<any>, Value> = {
  config?: {
    useWeakRef?: boolean;
  };
  debugLabel?: string;
  getKey?: (...params: Params) => string;
  load: (...params: [...Params, CacheLoadOptions]) => Thenable<Value> | Value;
};

// Enable to help with debugging in dev
const DEBUG_LOG_IN_DEV = false;

<<<<<<< HEAD
function identity(): Object {
  return {};
}

function subscribeToCacheRefreshes(): void {
  getCacheForType<Object>(identity);
}

export function createCache<Params extends Array<any>, Value>(options: {
  load: (...params: [...Params, CacheLoadOptions]) => Thenable<Value> | Value;
  getKey?: (...params: Params) => string;
  debugLabel?: string;
}): Cache<Params, Value> {
  const { debugLabel, getKey = defaultGetKey, load } = options;
=======
const WearRefMapSymbol = Symbol.for("WearRefMap");

export function createCache<Params extends Array<any>, Value>(
  options: CreateCacheOptions<Params, Value>
): Cache<Params, Value> {
  const { config = {}, debugLabel, getKey = defaultGetKey, load } = options;
  const { useWeakRef = true } = config;
>>>>>>> 3ffb925e

  const debugLogInDev = (debug: string, params?: Params, ...args: any[]) => {
    if (DEBUG_LOG_IN_DEV && process.env.NODE_ENV === "development") {
      const cacheKey = params ? `"${getKey(...params)}"` : "";
      const prefix = debugLabel ? `createCache[${debugLabel}]` : "createCache";

      console.log(
        `%c${prefix}`,
        "font-weight: bold; color: yellow;",
        debug,
        cacheKey,
        ...args
      );
    }
  };

  debugLogInDev("Creating cache ...");

  const recordMap = new Map<string, Record<Value>>();
  const subscriberMap = new Map<string, Set<StatusCallback>>();
  const weakRefMap = new WeakRefMap<string, Value>((cacheKey: string) => {
    recordMap.delete(cacheKey);
    subscriberMap.delete(cacheKey);
  });

  function abort(...params: Params): boolean {
    const cacheKey = getKey(...params);
    const record = recordMap.get(cacheKey);
    if (record && isPendingRecord(record)) {
      debugLogInDev("abort()", params);

      recordMap.delete(cacheKey);
      weakRefMap.delete(cacheKey);

      record.value.abortController.abort();

      notifySubscribers(...params);

      return true;
    }

    return false;
  }

  function cache(value: Value, ...params: Params): void {
    const cacheKey = getKey(...params);
    const record: Record<Value> = {
      status: STATUS_RESOLVED,
      value: null,
    };

    writeRecordValue(record, value, ...params);

    debugLogInDev("cache()", params, value);

    recordMap.set(cacheKey, record);
  }

  function evict(...params: Params): boolean {
    const cacheKey = getKey(...params);

    debugLogInDev(`evict()`, params);

    weakRefMap.delete(cacheKey);

    return recordMap.delete(cacheKey);
  }

  function evictAll(): boolean {
    debugLogInDev(`evictAll()`, undefined, `${recordMap.size} records`);

    const hadRecords = recordMap.size > 0;

    recordMap.clear();

    return hadRecords;
  }

  function getOrCreateRecord(...params: Params): Record<Value> {
    const cacheKey = getKey(...params);

    let record = recordMap.get(cacheKey);
    if (record == null) {
      const abortController = new AbortController();
      const deferred = createDeferred<Value>(
        debugLabel ? `${debugLabel} ${cacheKey}}` : cacheKey
      );

      record = {
        status: STATUS_PENDING,
        value: {
          abortController,
          deferred,
        },
      } as Record<Value>;

      recordMap.set(cacheKey, record);

      notifySubscribers(...params);

      processPendingRecord(abortController.signal, record, ...params);
    }

    return record;
  }

  function getStatus(...params: Params): Status {
    const cacheKey = getKey(...params);
    const record = recordMap.get(cacheKey);

    return record?.status ?? STATUS_NOT_STARTED;
  }

  function getValue(...params: Params): Value {
    const cacheKey = getKey(...params);
    const record = recordMap.get(cacheKey);

    if (record == null) {
      throw Error("No record found");
    } else if (record.status !== STATUS_RESOLVED) {
      throw Error(`Record found with status "${record.status}"`);
    } else {
      return readRecordValue(record, ...params);
    }
  }

  function getValueIfCached(...params: Params): Value | undefined {
    const cacheKey = getKey(...params);
    const record = recordMap.get(cacheKey);

    if (record?.status === STATUS_RESOLVED) {
      return readRecordValue(record, ...params);
    }
  }

  function prefetch(...params: Params): void {
    debugLogInDev(`prefetch()`, params);

    fetchAsync(...params);
  }

  function fetchAsync(...params: Params): Thenable<Value> | Value {
    const record = getOrCreateRecord(...params);
    switch (record.status) {
      case STATUS_PENDING:
        return record.value.deferred;
      case STATUS_RESOLVED:
        return readRecordValue(record, ...params);
      case STATUS_REJECTED:
        throw record.value;
    }
  }

  function fetchSuspense(...params: Params): Value {
    // HACK
    // This method notifies React that the component reading this data is subscribed to the cache.
    // This will schedule an update if useCacheRefresh() is later called because of a mutation.
    // We can't use the Map returned by this method though, without breaking the imperative APIs
    // since those methods are called outside of React's lifecycle.
    subscribeToCacheRefreshes();

    const record = getOrCreateRecord(...params);
    if (record.status === STATUS_RESOLVED) {
      return readRecordValue(record, ...params);
    } else if (isPendingRecord(record)) {
      throw record.value.deferred;
    } else {
      throw record.value;
    }
  }

  function notifySubscribers(...params: Params): void {
    const cacheKey = getKey(...params);
    const set = subscriberMap.get(cacheKey);
    if (set) {
      const status = getStatus(...params);
      set.forEach((callback) => {
        callback(status);
      });
    }
  }

  async function processPendingRecord(
    abortSignal: AbortSignal,
    record: Record<Value>,
    ...params: Params
  ) {
    assertPendingRecord(record);

    const { abortController, deferred } = record.value;

    try {
      const valueOrThenable = load(...params, abortController);
      const value = isThenable(valueOrThenable)
        ? await valueOrThenable
        : valueOrThenable;

      if (!abortSignal.aborted) {
        record.status = STATUS_RESOLVED;

        writeRecordValue(record, value, ...params);

        deferred.resolve(value);
      }
    } catch (error) {
      if (!abortSignal.aborted) {
        record.status = STATUS_REJECTED;
        record.value = error;

        deferred.reject(error);
      }
    } finally {
      if (!abortSignal.aborted) {
        notifySubscribers(...(params as unknown as Params));
      }
    }
  }

  function readRecordValue(record: Record<Value>, ...params: Params): Value {
    const value = record.value;
    if (value === WearRefMapSymbol) {
      const cacheKey = getKey(...params);
      return weakRefMap.get(cacheKey);
    } else {
      return value;
    }
  }

  function subscribeToStatus(
    callback: StatusCallback,
    ...params: Params
  ): UnsubscribeCallback {
    const cacheKey = getKey(...params);
    let set = subscriberMap.get(cacheKey);
    if (set) {
      set.add(callback);
    } else {
      set = new Set([callback]);
      subscriberMap.set(cacheKey, set);
    }

    try {
      const status = getStatus(...params);

      callback(status);
    } finally {
      return () => {
        set!.delete(callback);
        if (set!.size === 0) {
          subscriberMap.delete(cacheKey);
        }
      };
    }
  }

  function writeRecordValue(
    record: Record<Value>,
    value: Value,
    ...params: Params
  ): void {
    if (useWeakRef && value != null && typeof value === "object") {
      record.value = WearRefMapSymbol;

      const cacheKey = getKey(...params);
      weakRefMap.set(cacheKey, value);
    } else {
      record.value = value;
    }
  }

  return {
    abort,
    cache,
    evict,
    evictAll,
    getStatus,
    getValue,
    getValueIfCached,
    fetchAsync,
    fetchSuspense,
    prefetch,
    subscribeToStatus,
  };
}

function defaultGetKey(...params: any[]): string {
  return params.join(",");
}<|MERGE_RESOLUTION|>--- conflicted
+++ resolved
@@ -32,7 +32,6 @@
 // Enable to help with debugging in dev
 const DEBUG_LOG_IN_DEV = false;
 
-<<<<<<< HEAD
 function identity(): Object {
   return {};
 }
@@ -41,13 +40,6 @@
   getCacheForType<Object>(identity);
 }
 
-export function createCache<Params extends Array<any>, Value>(options: {
-  load: (...params: [...Params, CacheLoadOptions]) => Thenable<Value> | Value;
-  getKey?: (...params: Params) => string;
-  debugLabel?: string;
-}): Cache<Params, Value> {
-  const { debugLabel, getKey = defaultGetKey, load } = options;
-=======
 const WearRefMapSymbol = Symbol.for("WearRefMap");
 
 export function createCache<Params extends Array<any>, Value>(
@@ -55,7 +47,6 @@
 ): Cache<Params, Value> {
   const { config = {}, debugLabel, getKey = defaultGetKey, load } = options;
   const { useWeakRef = true } = config;
->>>>>>> 3ffb925e
 
   const debugLogInDev = (debug: string, params?: Params, ...args: any[]) => {
     if (DEBUG_LOG_IN_DEV && process.env.NODE_ENV === "development") {
