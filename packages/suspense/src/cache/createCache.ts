--- conflicted
+++ resolved
@@ -32,20 +32,11 @@
   Params,
   Value
 > & {
-<<<<<<< HEAD
   __recordMap: CacheMap<string, Record<Value>>;
   __createPendingMutationRecordMap: () => CacheMap<string, Record<Value>>;
-  __getKey: (...params: Params) => string;
-  __mutationAbortControllerMap: Map<string, AbortController>;
-  __notifySubscribers: (...params: Params) => void;
-=======
-  __backupRecordMap: Map<string, Record<Value>>;
-  __createRecordMap: () => Map<string, Record<Value>>;
   __getKey: (params: Params) => string;
   __mutationAbortControllerMap: Map<string, AbortController>;
   __notifySubscribers: (params: Params) => void;
-  __useWeakRef: boolean;
->>>>>>> 3fe48d5e
 };
 
 export type CreateCacheOptions<Params extends Array<any>, Value> = {
@@ -104,15 +95,10 @@
   const subscriberMap = new Map<string, Set<StatusCallback>>();
 
   function abort(...params: Params): boolean {
-<<<<<<< HEAD
-    const cacheKey = getKey(...params);
+    const cacheKey = getKey(params);
     const pendingMutationRecordMap = getCacheForType(
       createPendingMutationRecordMap
     );
-=======
-    const cacheKey = getKey(params);
-    const recordMap = getCacheForType(createRecordMap);
->>>>>>> 3fe48d5e
 
     // In-progress mutations aren't guaranteed to be in the recordMap.
     // So we check the mutationAbortControllerMap to infer this.
@@ -151,18 +137,9 @@
   }
 
   function cache(value: Value, ...params: Params): void {
-<<<<<<< HEAD
-    const cacheKey = getKey(...params);
+    const cacheKey = getKey(params);
     const pendingMutationRecordMap = getCacheForType(
       createPendingMutationRecordMap
-=======
-    const cacheKey = getKey(params);
-    const recordMap = getCacheForType(createRecordMap);
-
-    const record: ResolvedRecord<Value> = createResolvedRecord(
-      value,
-      useWeakRef
->>>>>>> 3fe48d5e
     );
 
     const record: ResolvedRecord<Value> = createResolvedRecord(value);
@@ -193,15 +170,10 @@
   }
 
   function evict(...params: Params): boolean {
-<<<<<<< HEAD
-    const cacheKey = getKey(...params);
+    const cacheKey = getKey(params);
     const pendingMutationRecordMap = getCacheForType(
       createPendingMutationRecordMap
     );
-=======
-    const cacheKey = getKey(params);
-    const recordMap = getCacheForType(createRecordMap);
->>>>>>> 3fe48d5e
 
     debugLogInDev(`evict()`, params);
 
@@ -232,15 +204,10 @@
   }
 
   function getOrCreateRecord(...params: Params): Record<Value> {
-<<<<<<< HEAD
-    const cacheKey = getKey(...params);
+    const cacheKey = getKey(params);
     const pendingMutationRecordMap = getCacheForType(
       createPendingMutationRecordMap
     );
-=======
-    const cacheKey = getKey(params);
-    const recordMap = getCacheForType(createRecordMap);
->>>>>>> 3fe48d5e
 
     let record =
       pendingMutationRecordMap.get(cacheKey) ?? recordMap.get(cacheKey);
@@ -292,13 +259,8 @@
   }
 
   function getValue(...params: Params): Value {
-<<<<<<< HEAD
-    const cacheKey = getKey(...params);
+    const cacheKey = getKey(params);
     const record = recordMap.get(cacheKey);
-=======
-    const cacheKey = getKey(params);
-    const record = backupRecordMap.get(cacheKey);
->>>>>>> 3fe48d5e
 
     if (record == null) {
       throw Error("No record found");
@@ -312,13 +274,8 @@
   }
 
   function getValueIfCached(...params: Params): Value | undefined {
-<<<<<<< HEAD
-    const cacheKey = getKey(...params);
+    const cacheKey = getKey(params);
     const record = recordMap.get(cacheKey);
-=======
-    const cacheKey = getKey(params);
-    const record = backupRecordMap.get(cacheKey);
->>>>>>> 3fe48d5e
     if (record && isResolvedRecord(record)) {
       return record.data.value;
     }
