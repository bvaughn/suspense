--- conflicted
+++ resolved
@@ -11,36 +11,27 @@
 import { mockWeakRef, SimpleLRUCache, WeakRefArray } from "../utils/test";
 import { WeakRefMap } from "../utils/WeakRefMap";
 
+function defaultLoad(
+  [key]: [key: string],
+  options: CacheLoadOptions
+): Promise<string> | string {
+  if (key.startsWith("async")) {
+    return Promise.resolve(key);
+  } else if (key.startsWith("error")) {
+    return Promise.reject(key);
+  } else {
+    return key;
+  }
+}
+
 describe("createCache", () => {
   let cache: Cache<[string], string>;
   let load: jest.Mock<Promise<string> | string, [[string], CacheLoadOptions]>;
   let getCacheKey: jest.Mock<string, [[string]]>;
 
-  const loadImpl = (key: string) => {
-    if (key.startsWith("async")) {
-      return Promise.resolve(key);
-    } else if (key.startsWith("error")) {
-      return Promise.reject(key);
-    } else {
-      return key;
-    }
-  };
-
   beforeEach(() => {
     load = jest.fn();
-<<<<<<< HEAD
-    load.mockImplementation(loadImpl);
-=======
-    load.mockImplementation(([key]) => {
-      if (key.startsWith("async")) {
-        return Promise.resolve(key);
-      } else if (key.startsWith("error")) {
-        return Promise.reject(key);
-      } else {
-        return key;
-      }
-    });
->>>>>>> 3fe48d5e
+    load.mockImplementation(defaultLoad);
 
     getCacheKey = jest.fn();
     getCacheKey.mockImplementation(([key]) => key.toString());
@@ -350,15 +341,11 @@
       expect(cache.getValue("sync-1")).toEqual("sync-1");
 
       // Verify other values fetch independently
-      load.mockImplementation(loadImpl);
+      load.mockImplementation(defaultLoad);
       cache.readAsync("sync-2");
       expect(load).toHaveBeenCalledTimes(1);
-<<<<<<< HEAD
-      expect(load.mock.lastCall?.[0]).toEqual("sync-2");
+      expect(load.mock.lastCall?.[0]).toEqual(["sync-2"]);
       expect(cache.getValue("sync-2")).toEqual("sync-2");
-=======
-      expect(load.mock.lastCall?.[0]).toEqual(["sync-2"]);
->>>>>>> 3fe48d5e
     });
   });
 
@@ -546,7 +533,7 @@
     beforeEach(() => {
       evictFn = jest.fn();
       loadObject = jest.fn();
-      loadObject.mockImplementation((key: string) => {
+      loadObject.mockImplementation(([key]) => {
         if (key.startsWith("async")) {
           return Promise.resolve({ key });
         } else if (key.startsWith("error")) {
@@ -633,7 +620,7 @@
     let gcCache: Cache<[string], TestValue>;
     let loadObject: jest.Mock<
       Promise<TestValue> | TestValue,
-      [string, CacheLoadOptions]
+      [[string], CacheLoadOptions]
     >;
     let weakRefArray: WeakRefArray<any>;
 
