--- conflicted
+++ resolved
@@ -98,13 +98,8 @@
       mutationAbortControllerMap.set(cacheKey, abortController);
 
       startTransition(() => {
-<<<<<<< HEAD
-        notifySubscribers(...params);
+        notifySubscribers(params);
         refresh(createPendingMutationRecordMap, pendingMutationRecordMap);
-=======
-        notifySubscribers(params);
-        refresh(createRecordMap, recordMap);
->>>>>>> 3fe48d5e
       });
 
       try {
@@ -136,13 +131,8 @@
         }
 
         startTransition(() => {
-<<<<<<< HEAD
-          notifySubscribers(...params);
+          notifySubscribers(params);
           refresh(createPendingMutationRecordMap, pendingMutationRecordMap);
-=======
-          notifySubscribers(params);
-          refresh(createRecordMap, recordMap);
->>>>>>> 3fe48d5e
         });
       } catch (error) {
         (record as Record<Value>).data = {
@@ -160,13 +150,8 @@
         recordMap.set(cacheKey, record);
 
         startTransition(() => {
-<<<<<<< HEAD
-          notifySubscribers(...params);
+          notifySubscribers(params);
           refresh(createPendingMutationRecordMap, pendingMutationRecordMap);
-=======
-          notifySubscribers(params);
-          refresh(createRecordMap, recordMap);
->>>>>>> 3fe48d5e
         });
       } finally {
         // Cleanup after mutation by deleting the abort controller
