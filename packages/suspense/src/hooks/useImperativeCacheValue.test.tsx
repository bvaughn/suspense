/**
 * @jest-environment jsdom
 */

import { Component, PropsWithChildren } from "react";
import { createRoot } from "react-dom/client";
import { act } from "react-dom/test-utils";
import { createCache } from "../cache/createCache";
import {
  STATUS_NOT_FOUND,
  STATUS_PENDING,
  STATUS_REJECTED,
  STATUS_RESOLVED,
} from "../constants";
import { Cache, CacheLoadOptions, Deferred, Status } from "../types";
import { createDeferred } from "../utils/createDeferred";
<<<<<<< HEAD
import { mockWeakRef, SimpleLRUCache, WeakRefArray } from "../utils/test";
=======
import { isPromiseLike } from "../utils/isPromiseLike";
import { mockWeakRef, WeakRefArray } from "../utils/test";
>>>>>>> da584b49
import { useImperativeCacheValue } from "./useImperativeCacheValue";

type Value = { key: string };

describe("useImperativeCacheValue", () => {
  let cache: Cache<[string], Value>;
  let fetch: jest.Mock<Promise<Value> | Value, [string, CacheLoadOptions]>;

  let container: HTMLDivElement | null = null;
  let lastRenderedError: any = undefined;
  let lastRenderedStatus: Status | undefined = undefined;
  let lastRenderedValue: string | undefined = undefined;

  let pendingDeferred: Deferred<Value>[] = [];

  function Component({ cacheKey }: { cacheKey: string }): any {
    const result = useImperativeCacheValue(cache, cacheKey);

    lastRenderedError = result.error;
    lastRenderedStatus = result.status;
    lastRenderedValue = result.value;

    return null;
  }
  async function mount() {
    container = document.createElement("div");
    const root = createRoot(container);
    await act(async () => {
      root.render(
        <>
          <ErrorBoundary>
            <Component cacheKey="test" />
          </ErrorBoundary>
        </>
      );
    });
  }

  beforeEach(() => {
    // @ts-ignore
    global.IS_REACT_ACT_ENVIRONMENT = true;

    fetch = jest.fn();
    fetch.mockImplementation(async (key: string) => {
      const deferred = createDeferred<Value>();

      pendingDeferred.push(deferred);

      return deferred;
    });

    container = null;

    cache = createCache<[string], Value>({
      load: fetch,
      config: {
        getCache: (onEviction) => new SimpleLRUCache(1, onEviction),
      },
    });

    lastRenderedStatus = undefined;
    lastRenderedStatus = undefined;
    lastRenderedValue = undefined;

    pendingDeferred = [];
  });

  it("should return values that have already been loaded", async () => {
    cache.cache({ key: "cached" }, "test");

    await mount();

    expect(lastRenderedError).toBeUndefined();
    expect(lastRenderedStatus).toBe(STATUS_RESOLVED);
    expect(lastRenderedValue).toEqual({ key: "cached" });
  });

  it("should fetch values that have not yet been fetched", async () => {
    expect(cache.getStatus("test")).toBe(STATUS_NOT_FOUND);

    await mount();

    expect(pendingDeferred).toHaveLength(1);
    expect(lastRenderedStatus).toBe(STATUS_PENDING);

    await act(async () => pendingDeferred[0].resolve({ key: "resolved" }));

    expect(lastRenderedError).toBeUndefined();
    expect(lastRenderedStatus).toBe(STATUS_RESOLVED);
    expect(lastRenderedValue).toEqual({ key: "resolved" });
  });

  it("should handle values that are rejected", async () => {
    expect(cache.getStatus("test")).toBe(STATUS_NOT_FOUND);

    await mount();

    expect(pendingDeferred).toHaveLength(1);
    expect(lastRenderedStatus).toBe(STATUS_PENDING);

    await act(async () => {
      try {
        const deferred = pendingDeferred[0];
        deferred.reject(new Error("rejected"));

        await deferred;
      } catch (error) {}
    });

    expect(lastRenderedError?.message).toBe("rejected");
    expect(lastRenderedStatus).toBe(STATUS_REJECTED);
    expect(lastRenderedValue).toBeUndefined();
  });

  it("should wait for values that have already been loaded to be resolved", async () => {
    cache.readAsync("test");
    expect(pendingDeferred).toHaveLength(1);

    await mount();

    expect(lastRenderedStatus).toBe(STATUS_PENDING);

    await act(async () => pendingDeferred[0].resolve({ key: "resolved" }));

    expect(lastRenderedError).toBeUndefined();
    expect(lastRenderedStatus).toBe(STATUS_RESOLVED);
    expect(lastRenderedValue).toEqual({ key: "resolved" });
  });

  it("should wait for values that have already been loaded to be rejected", async () => {
    const value = cache.readAsync("test");
    if (isPromiseLike(value)) {
      value.then(
        () => {},
        () => {}
      );
    }

    expect(pendingDeferred).toHaveLength(1);

    await mount();

    expect(lastRenderedStatus).toBe(STATUS_PENDING);

    await act(async () => {
      const deferred = pendingDeferred[0];
      deferred.reject("rejected");
    });

    expect(lastRenderedError).toBe("rejected");
    expect(lastRenderedStatus).toBe(STATUS_REJECTED);
    expect(lastRenderedValue).toBeUndefined();
  });

  describe("getCache", () => {
    let weakRefArray: WeakRefArray<Object>;

    beforeEach(() => {
      weakRefArray = mockWeakRef();
    });

    it("should re-fetch a value that has been evicted by the provided cache", async () => {
      // Pre-cache value
      cache.cache({ key: "test" }, "test");

      // The LRU cache has a max size of 1, so this should evict the previous
      cache.cache({ key: "test-2" }, "test-2");

      // Rendering should trigger a re-fetch
      await mount();

      expect(lastRenderedError).toBeUndefined();
      expect(lastRenderedStatus).toBe(STATUS_PENDING);
      expect(lastRenderedValue).toBeUndefined();

      expect(pendingDeferred.length).toBe(1);
      await act(async () => pendingDeferred[0].resolve({ key: "resolved" }));

      expect(lastRenderedError).toBeUndefined();
      expect(lastRenderedStatus).toBe(STATUS_RESOLVED);
      expect(lastRenderedValue).toEqual({ key: "resolved" });
    });
  });
});

type State = { errorMessage: string | null };
class ErrorBoundary extends Component<PropsWithChildren> {
  state: State = { errorMessage: null };
  static getDerivedStateFromError(error: any): State {
    return { errorMessage: typeof error === "string" ? error : error.message };
  }
  render() {
    if (this.state.errorMessage) {
      return this.state.errorMessage;
    }

    return this.props.children;
  }
}<|MERGE_RESOLUTION|>--- conflicted
+++ resolved
@@ -14,12 +14,9 @@
 } from "../constants";
 import { Cache, CacheLoadOptions, Deferred, Status } from "../types";
 import { createDeferred } from "../utils/createDeferred";
-<<<<<<< HEAD
-import { mockWeakRef, SimpleLRUCache, WeakRefArray } from "../utils/test";
-=======
 import { isPromiseLike } from "../utils/isPromiseLike";
-import { mockWeakRef, WeakRefArray } from "../utils/test";
->>>>>>> da584b49
+import { SimpleLRUCache } from "../utils/test";
+
 import { useImperativeCacheValue } from "./useImperativeCacheValue";
 
 type Value = { key: string };
@@ -175,12 +172,6 @@
   });
 
   describe("getCache", () => {
-    let weakRefArray: WeakRefArray<Object>;
-
-    beforeEach(() => {
-      weakRefArray = mockWeakRef();
-    });
-
     it("should re-fetch a value that has been evicted by the provided cache", async () => {
       // Pre-cache value
       cache.cache({ key: "test" }, "test");
