import {
  STATUS_ABORTED,
  STATUS_NOT_FOUND,
  STATUS_PENDING,
  STATUS_REJECTED,
  STATUS_RESOLVED,
} from "./constants";

export type StatusNotStarted = typeof STATUS_NOT_FOUND;
export type StatusPending = typeof STATUS_PENDING;
export type StatusAborted = typeof STATUS_ABORTED;
export type StatusRejected = typeof STATUS_REJECTED;
export type StatusResolved = typeof STATUS_RESOLVED;

export type Status =
  | StatusNotStarted
  | StatusPending
  | StatusAborted
  | StatusRejected
  | StatusResolved;

export type PendingRecordData<Type> = {
  readonly abortController: AbortController;
  readonly deferred: Deferred<Type>;
  readonly status: StatusPending;
};
export type ResolvedRecordData<Type> = {
  readonly status: StatusResolved;
<<<<<<< HEAD
  readonly value: Type;
=======
  readonly weakRef?: Type extends Object ? WeakRef<Type> : undefined;
  readonly value?: Type;
>>>>>>> da584b49
};
export type RejectedRecordData = {
  readonly error: any;
  readonly status: StatusRejected;
};

export type PendingRecord<Type> = {
  data: PendingRecordData<Type>;
};
export type ResolvedRecord<Type> = {
  data: ResolvedRecordData<Type>;
};
export type RejectedRecord = {
  data: RejectedRecordData;
};

export type Record<Type> =
  | PendingRecord<Type>
  | ResolvedRecord<Type>
  | RejectedRecord;

export type RecordData<Type> =
  | PendingRecordData<Type>
  | ResolvedRecordData<Type>
  | RejectedRecordData;

export type StreamingSubscribeCallback = () => void;
export type StatusCallback = (status: Status) => void;
export type UnsubscribeCallback = () => void;

// Convenience type used by Suspense caches.
// Adds the ability to resolve or reject a pending PromiseLike.
export interface Deferred<Type> extends Promise<Type> {
  reject(error: any): void;
  resolve(value?: Type): void;
}

// Cache types

export interface Cache<Params extends any[], Value> {
  abort(...params: Params): boolean;
  cache(value: Value, ...params: Params): void;
  evict(...params: Params): boolean;
  evictAll(): boolean;
  getStatus(...params: Params): Status;
  getValue(...params: Params): Value;
  getValueIfCached(...params: Params): Value | undefined;
  prefetch(...params: Params): void;
  read(...params: Params): Value;
  readAsync(...params: Params): PromiseLike<Value> | Value;
  subscribeToStatus(
    callback: StatusCallback,
    ...params: Params
  ): UnsubscribeCallback;
}

export type CacheLoadOptions = {
  signal: AbortSignal;
};

// Interval cache types

export type IntervalCache<Point, Params extends any[], Value> = {
  abort(...params: Params): boolean;
  evict(...params: Params): boolean;
  evictAll(): boolean;
  readAsync(
    start: Point,
    end: Point,
    ...params: Params
  ): PromiseLike<Value[]> | Value[];
  read(start: Point, end: Point, ...params: Params): Value[];
};

export type IntervalCacheLoadOptions = {
  signal: AbortSignal;
};

export type ComparisonFunction<Type> = (a: Type, b: Type) => number;

export type GetPointForValue<Point, Value> = (value: Value) => Point;

// Streaming cache types

export interface StreamingValue<Value, AdditionalData = undefined> {
  complete: boolean;
  data: AdditionalData | undefined;
  progress: number | undefined;
  resolver: PromiseLike<StreamingValue<Value, AdditionalData>>;
  status: Status;
  subscribe(callback: StreamingSubscribeCallback): UnsubscribeCallback;
  value: Value | undefined;
}

export interface StreamingCacheLoadOptions<Value, AdditionalData = undefined> {
  update: (value: Value, progress?: number, data?: AdditionalData) => void;
  resolve: () => void;
  reject: (error: any) => void;
  signal: AbortSignal;
}

export interface StreamingCache<
  Params extends any[],
  Value,
  AdditionalData = undefined
> {
  abort(...params: Params): boolean;
  evict(...params: Params): boolean;
  evictAll(): boolean;
  prefetch(...params: Params): void;
  stream(...params: Params): StreamingValue<Value, AdditionalData>;
}

export interface Cacher<Key, Value> {
  clear(): void;
  delete(key: Key): boolean;
  forEach(
    callback: (value: Value, key: Key, cacher: Cacher<Key, Value>) => void
  ): void;
  get(key: Key): Value | undefined;
  has(key: Key): boolean;
  set(key: Key, value: Value): this;
  readonly size: number;
}<|MERGE_RESOLUTION|>--- conflicted
+++ resolved
@@ -26,12 +26,7 @@
 };
 export type ResolvedRecordData<Type> = {
   readonly status: StatusResolved;
-<<<<<<< HEAD
   readonly value: Type;
-=======
-  readonly weakRef?: Type extends Object ? WeakRef<Type> : undefined;
-  readonly value?: Type;
->>>>>>> da584b49
 };
 export type RejectedRecordData = {
   readonly error: any;
