--- conflicted
+++ resolved
@@ -1,11 +1,10 @@
 # Changelog
 
+## 0.0.12
+* Add `useCacheMutation` hook for easier cache mutations.
+
 ## 0.0.11
-<<<<<<< HEAD
-* Add `useCacheMutation` hook for easier cache mutations.
-=======
 * Add `createIntervalCache` type for incrementally loading and merging sets of values over time.
->>>>>>> dbbbb984
 
 ## 0.0.10
 * `createCache` uses `WeakRef` and `FinalizationRegistry` by default to avoid memory leaks; this can be disabled with a new `useWeakRef` config flag (see #12).
